--- conflicted
+++ resolved
@@ -335,38 +335,14 @@
   OCamera camObj(xform, "camera_" + ssLabel.str());
   auto userProps = camObj.getSchema().getUserProperties();
 
-<<<<<<< HEAD
   // set view custom properties
-=======
-  // Take the max of the image size to handle the case where the image is in portrait mode 
-  const float imgWidth = intrinsic->w();
-  const float imgHeight = intrinsic->h();
-  const float sensorWidth_pix = std::max(imgWidth, imgHeight);
-  //const float imgRatio = sensorHeight_pix / sensorWidth_pix;
-  const float focalLength_pix = intrinsic->focal();
-  //const float sensorHeight_mm = sensorWidth_mm * imgRatio;
-  const float focalLength_mm = sensorWidth_mm * focalLength_pix / sensorWidth_pix;
-  const float pix2mm = sensorWidth_mm / sensorWidth_pix;
->>>>>>> 2f5605f8
-
   if(!view.getImagePath().empty())
     OStringProperty(userProps, "mvg_imagePath").set(view.getImagePath().c_str());
 
-<<<<<<< HEAD
   OUInt32Property(userProps, "mvg_viewId").set(view.getViewId());
   OUInt32Property(userProps, "mvg_poseId").set(view.getPoseId());
   OUInt32Property(userProps, "mvg_intrinsicId").set(view.getIntrinsicId());
   OUInt32Property(userProps, "mvg_resectionId").set(view.getResectionId());
-=======
-  camSample.setFocalLength(focalLength_mm);
-  camSample.setHorizontalAperture(haperture_cm);
-  camSample.setVerticalAperture(vaperture_cm);
-  
-  // Add sensor width (largest image side) in pixels as custom property
-  OUInt32ArrayProperty propSensorSize_pix(userProps, "mvg_sensorSizePix");
-  std::vector<::uint32_t> sensorSize_pix = {intrinsic->w(), intrinsic->h()};
-  propSensorSize_pix.set(sensorSize_pix);
->>>>>>> 2f5605f8
 
   if(view.isPartOfRig())
   {
@@ -409,7 +385,6 @@
     const float imgWidth = pinhole->w();
     const float imgHeight = pinhole->h();
     const float sensorWidth_pix = std::max(imgWidth, imgHeight);
-    const float sensorHeight_pix = std::min(imgWidth, imgHeight);
     const float focalLength_pix = pinhole->focal();
     const float focalLength_mm = sensorWidth_mm * focalLength_pix / sensorWidth_pix;
     const float pix2mm = sensorWidth_mm / sensorWidth_pix;
@@ -425,7 +400,7 @@
     camSample.setVerticalAperture(vaperture_cm);
 
     // Add sensor width (largest image side) in pixels as custom property
-    std::vector<::uint32_t> sensorSize_pix = {::uint32_t(sensorWidth_pix), ::uint32_t(sensorHeight_pix)};
+    std::vector<::uint32_t> sensorSize_pix = {pinhole->w(), pinhole->h()};
 
     OUInt32ArrayProperty(userProps, "mvg_sensorSizePix").set(sensorSize_pix);
     OStringProperty(userProps, "mvg_intrinsicType").set(pinhole->getTypeStr());
@@ -535,15 +510,9 @@
   camSample.setHorizontalAperture(haperture_cm);
   camSample.setVerticalAperture(vaperture_cm);
   
-<<<<<<< HEAD
-  // Add sensor width (largest image side) in pixels as custom property
-  std::vector<::uint32_t> sensorSize_pix = {::uint32_t(sensorWidth_pix), ::uint32_t(sensorHeight_pix)};
-  _dataImpl->_propSensorSize_pix.set(sensorSize_pix);
-=======
   // Add sensor size in pixels as custom property
   std::vector<::uint32_t> sensorSize_pix = {cam->w(), cam->h()};
-  _data->_propSensorSize_pix.set(sensorSize_pix);
->>>>>>> 2f5605f8
+  _dataImpl->_propSensorSize_pix.set(sensorSize_pix);
   
   // Set custom attributes
   // Image path
