--- conflicted
+++ resolved
@@ -93,23 +93,14 @@
 {
   CmdLine cmd;
 
-<<<<<<< HEAD
   std::string sfmDataFilename;
   std::string matchesDirectory = "";
+  std::string sFeaturesDir = "";
   std::string geometricModel = "f";
   std::string describerMethods = "SIFT";
   float distRatio = 0.8f;
   int matchingVideoMode = -1;
   std::string predefinedPairList = "";
-=======
-  std::string sSfM_Data_Filename;
-  std::string sMatchesDirectory = "";
-  std::string sFeaturesDir = "";
-  std::string sGeometricModel = "f";
-  float fDistRatio = 0.8f;
-  int iMatchingVideoMode = -1;
-  std::string sPredefinedPairList = "";
->>>>>>> 9a3bb581
   int rangeStart = -1;
   int rangeSize = 0;
   std::string nearestMatchingMethod = "ANN_L2";
@@ -126,7 +117,7 @@
   cmd.add( make_option('i', sfmDataFilename, "input_file") );
   cmd.add( make_option('o', matchesDirectory, "out_dir") );
   // Options
-<<<<<<< HEAD
+  cmd.add( make_option('F', sFeaturesDir, "featuresDir"));
   cmd.add( make_option('m', describerMethods, "describerMethods") );
   cmd.add( make_option('r', distRatio, "ratio") );
   cmd.add( make_option('g', geometricModel, "geometric_model") );
@@ -139,20 +130,6 @@
   cmd.add( make_option('f', savePutativeMatches, "save_putative_matches") );
   cmd.add( make_option('M', guidedMatching, "guided_matching") );
   cmd.add( make_option('I', maxIteration, "max_iteration") );
-=======
-  cmd.add( make_option('F', sFeaturesDir, "featuresDir"));
-  cmd.add( make_option('r', fDistRatio, "ratio") );
-  cmd.add( make_option('g', sGeometricModel, "geometric_model") );
-  cmd.add( make_option('v', iMatchingVideoMode, "video_mode_matching") );
-  cmd.add( make_option('l', sPredefinedPairList, "pair_list") );
-  cmd.add( make_option('s', rangeStart, "range_start") );
-  cmd.add( make_option('d', rangeSize, "range_size") );
-  cmd.add( make_option('n', sNearestMatchingMethod, "nearest_matching_method") );
-  cmd.add( make_option('f', bForce, "force") );
-  cmd.add( make_option('p', bSavePutativeMatches, "save_putative_matches") );
-  cmd.add( make_option('m', bGuided_matching, "guided_matching") );
-  cmd.add( make_option('I', imax_iteration, "max_iteration") );
->>>>>>> 9a3bb581
   cmd.add( make_option('x', matchFilePerImage, "match_file_per_image") );
   cmd.add(make_option('u', numMatchesToKeep, "max_matches"));
   cmd.add(make_option('y', useGridSort, "use_grid_sort"));
@@ -165,35 +142,30 @@
   }
   catch(const std::string& s)
   {
-    // TODO
     std::cerr << "Usage: " << argv[0] << '\n'
       << "[-i|--input_file] a SfM_Data file\n"
       << "[-o|--out_dir path] path to directory in which computed matches will be stored \n"
       << "\n[Optional]\n"
-<<<<<<< HEAD
-      << "[-f|--save_putative_matches] Save putative matches\n"
       << "[-m|--describerMethods]\n"
       << "  (methods to use to describe an image):\n"
       << "   SIFT (default),\n"
       << "   SIFT_FLOAT to use SIFT stored as float,\n"
       << "   AKAZE: AKAZE with floating point descriptors,\n"
       << "   AKAZE_MLDB:  AKAZE with binary descriptors\n"
-  #ifdef HAVE_CCTAG
+  #if OPENMVG_IS_DEFINED(OPENMVG_HAVE_CCTAG)
       << "   CCTAG3: CCTAG markers with 3 crowns\n"
       << "   CCTAG4: CCTAG markers with 4 crowns\n"
   #endif
-  #ifdef HAVE_OPENCV
-  #ifdef USE_OCVSIFT
+  #if OPENMVG_IS_DEFINED(OPENMVG_HAVE_OPENCV)
+  #if OPENMVG_IS_DEFINED(OPENMVG_USE_OCVSIFT)
       << "   SIFT_OCV: OpenCV SIFT\n"
   #endif
       << "   AKAZE_OCV: OpenCV AKAZE\n"
   #endif
-      << "  use the found model to improve the pairwise correspondences.\n"  
-=======
+      << "  use the found model to improve the pairwise correspondences.\n"
       << "[-F|--featuresDir] Path to directory containing the extracted features (default: $out_dir)\n"
       << "[-f|--force] Force to recompute data\n"
       << "[-p|--save_putative_matches] Save putative matches\n"
->>>>>>> 9a3bb581
       << "[-r|--ratio] Distance ratio to discard non meaningful matches\n"
       << "   0.8: (default).\n"
       << "[-g|--geometric_model]\n"
@@ -248,38 +220,22 @@
             << "--input_file " << sfmDataFilename << "\n"
             << "--out_dir " << matchesDirectory << "\n"
             << "Optional parameters:" << "\n"
-<<<<<<< HEAD
+            << "--featuresDir " << sFeaturesDir
             << "--save_putative_matches " << savePutativeMatches << "\n"
             << "--describerMethods " << describerMethods << "\n"
             << "--ratio " << distRatio << "\n"
             << "--geometric_model " << geometricModel << "\n"
             << "--video_mode_matching " << matchingVideoMode << "\n"
             << "--pair_list " << predefinedPairList << "\n"
-=======
-            << "--featuresDir " << sFeaturesDir
-            << "--force " << bForce << "\n"
-            << "--save_putative_matches " << bSavePutativeMatches << "\n"
-            << "--ratio " << fDistRatio << "\n"
-            << "--geometric_model " << sGeometricModel << "\n"
-            << "--video_mode_matching " << iMatchingVideoMode << "\n"
-            << "--pair_list " << sPredefinedPairList << "\n"
->>>>>>> 9a3bb581
             << "--range_start " << rangeStart <<  "\n"
             << "--range_size " << rangeSize <<  "\n"
             << "--nearest_matching_method " << nearestMatchingMethod << "\n"
             << "--guided_matching " << guidedMatching << "\n"
             << "--match_file_per_image " << matchFilePerImage << "\n"
-<<<<<<< HEAD
             << "--max_matches " << numMatchesToKeep  << "\n"
             << "--use_grid_sort " << useGridSort << "\n"
             << "--max_iteration " << maxIteration << "\n"
             << "--export_debug_files " << exportDebugFiles
-=======
-            << "--max_matches " << uNumMatchesToKeep  << "\n"
-            << "--use_grid_sort " << bUseGridSort << "\n"
-            << "--max_iteration " << imax_iteration << "\n"
-            << "--export_debug_files " << bExportDebugFiles << "\n"
->>>>>>> 9a3bb581
             << std::endl;
 
   EPairMode pairMode = (matchingVideoMode == -1 ) ? PAIR_EXHAUSTIVE : PAIR_CONTIGUOUS;
@@ -303,17 +259,12 @@
     return EXIT_FAILURE;
   }
 
-<<<<<<< HEAD
+  if(sFeaturesDir.empty()) {
+    sFeaturesDir = matchesDirectory;
+  }
+
   EGeometricModel geometricModelToCompute = FUNDAMENTAL_MATRIX;
   if(geometricModel.size() != 1)
-=======
-  if(sFeaturesDir.empty()) {
-    sFeaturesDir = sMatchesDirectory;
-  }
-
-  EGeometricModel eGeometricModelToCompute = FUNDAMENTAL_MATRIX;
-  if(sGeometricModel.size() != 1)
->>>>>>> 9a3bb581
   {
       std::cerr << "Unknown geometric model: " << geometricModel << std::endl;
       return EXIT_FAILURE;
@@ -357,17 +308,6 @@
   // Load SfM Scene regions
   //---------------------------------------
   using namespace openMVG::features;
-<<<<<<< HEAD
-=======
-  const std::string sImage_describer = stlplus::create_filespec(sFeaturesDir, "image_describer", "json");
-  std::unique_ptr<Regions> regions_type = Init_region_type_from_file(sImage_describer);
-  if(!regions_type)
-  {
-    std::cerr << "Invalid: "
-      << sImage_describer << " regions type file." << std::endl;
-    return EXIT_FAILURE;
-  }
->>>>>>> 9a3bb581
 
   //---------------------------------------
   // a. Compute putative descriptor matches
@@ -427,18 +367,13 @@
   std::cout << "There are " << sfmData.GetViews().size() << " views and " << pairs.size() << " image pairs." << std::endl;
   
   // Load the corresponding view regions
-<<<<<<< HEAD
   RegionsPerView regionPerView;
 
   // Perform the matching
   system::Timer timer;
 
-  if(!sfm::loadRegionsPerView(regionPerView, sfmData, matchesDirectory, describerTypes, filter))
-  {
-=======
-  std::shared_ptr<Regions_Provider> regions_provider = std::make_shared<Regions_Provider>();  
-  if(!regions_provider->load(sfm_data, sFeaturesDir, regions_type, filter)) {
->>>>>>> 9a3bb581
+  if(!sfm::loadRegionsPerView(regionPerView, sfmData, sFeaturesDir, describerTypes, filter))
+  {
     std::cerr << std::endl << "Invalid regions." << std::endl;
     return EXIT_FAILURE;
   }
