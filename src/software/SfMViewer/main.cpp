--- conflicted
+++ resolved
@@ -274,11 +274,7 @@
   else{
     exit( EXIT_FAILURE);
   }
-<<<<<<< HEAD
-  
-=======
-
->>>>>>> 6c94f229
+
   //-- Create the GL window context
   GLFWwindow* window;
   int width, height;
@@ -321,11 +317,7 @@
     glfwSwapBuffers(window);
     glfwPollEvents();
   }
-<<<<<<< HEAD
-  
-=======
-
->>>>>>> 6c94f229
+
   // Terminate GLFW
   glfwTerminate();
 
